--- conflicted
+++ resolved
@@ -66,16 +66,8 @@
 
 ![A GUI](/img/canvas.png "Image")  
 
-<<<<<<< HEAD
-
 # Code example
 ```rust
-
-=======
-# Code Example
-
-```rust
->>>>>>> e315e137
 /**
     Simple example on how to use the nwg template system.
 */
@@ -84,7 +76,6 @@
 
 use nwg::{Event, Ui, simple_message, fatal_message, dispatch_events};
 
-<<<<<<< HEAD
 /// Custom enums are the preferred way to define ui ids. It's clearer and more extensible than any other types (such as &'str).
 #[derive(Debug, Clone, Hash)]
 pub enum AppId {
@@ -115,49 +106,18 @@
     events: [
         (HelloButton, SayHello, Event::Click, |ui,_,_,_| {
             let your_name = nwg_get!(ui; (NameInput, nwg::TextInput));
-=======
-nwg_template!(
-    head: setup_ui<&'static str>,
-    controls: [
-        ("MainWindow", nwg_window!( title="Template Example"; size=(280, 105) )),
-        
-        ("Label1", nwg_label!( 
-           parent="MainWindow"; text="Your Name: ";
-           position=(5,15); size=(80, 25); font=Some("TextFont") )),
-        
-        ("YourName", nwg_textinput!( 
-           parent="MainWindow"; position=(85,13); 
-           size=(185,22); font=Some("TextFont") )),
-        
-        ("HelloButton", nwg_button!( 
-           parent="MainWindow"; text="Hello World!";
-           position=(5, 45); size=(270, 50); font=Some("MainFont") ))
-    ];
-    events: [
-        ("HelloButton", "SaySomething", Event::Click, |ui,_,_,_| {
-            let your_name = nwg_get!(ui; ("YourName", nwg::TextInput));
->>>>>>> e315e137
             simple_message("Hello", &format!("Hello {}!", your_name.get_text()) );
         })
     ];
     resources: [
-<<<<<<< HEAD
         (MainFont, nwg_font!(family="Arial"; size=27)),
         (TextFont, nwg_font!(family="Arial"; size=17))
-=======
-        ("MainFont", nwg_font!(family="Arial"; size=27)),
-        ("TextFont", nwg_font!(family="Arial"; size=17))
->>>>>>> e315e137
     ];
     values: []
 );
 
 fn main() {
-<<<<<<< HEAD
     let app: Ui<AppId>;
-=======
-    let app: Ui<&'static str>;
->>>>>>> e315e137
 
     match Ui::new() {
         Ok(_app) => { app = _app; },
